# Changelog

All notable changes to this project will be documented in this file.

The format is based on [Keep a Changelog](https://keepachangelog.com/en/1.0.0/),
and this project adheres to [Semantic Versioning](https://semver.org/spec/v2.0.0.html).

## Unreleased

### Added

### Changed

### Deprecated

### Removed

### Fixed

### Security

## 0.1.2

Released on July 20th, 2022.

### Changed

<<<<<<< HEAD
- Updated tests to be compatible with core Prefect library (v2.0b9) and bumped required version - [#28](https://github.com/PrefectHQ/prefect-dbt/pull/28)
=======
- Updated tests to be compatible with core Prefect library (v2.0b9) and bumped required version - [#20](https://github.com/PrefectHQ/prefect-ray/pull/20)
>>>>>>> c3176e62

## 0.1.1

Released on July 8th, 2022.

### Changed

- Updated `RayTaskRunner` to be compatible with core Prefect library (v2.08b) - [#18](https://github.com/PrefectHQ/prefect-ray/pull/18)

## 0.1.0

Released on June 7th, 2022.

### Added

- Migrated `RayTaskRunner` from core Prefect library - [#7](https://github.com/PrefectHQ/prefect-ray/pull/7)
- Expanded documentation and corrections to docstrings [#9](https://github.com/PrefectHQ/prefect-ray/pull/9)<|MERGE_RESOLUTION|>--- conflicted
+++ resolved
@@ -25,11 +25,7 @@
 
 ### Changed
 
-<<<<<<< HEAD
-- Updated tests to be compatible with core Prefect library (v2.0b9) and bumped required version - [#28](https://github.com/PrefectHQ/prefect-dbt/pull/28)
-=======
 - Updated tests to be compatible with core Prefect library (v2.0b9) and bumped required version - [#20](https://github.com/PrefectHQ/prefect-ray/pull/20)
->>>>>>> c3176e62
 
 ## 0.1.1
 

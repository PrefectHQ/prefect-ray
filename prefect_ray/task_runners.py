--- conflicted
+++ resolved
@@ -4,8 +4,6 @@
 responsible for managing the execution of Prefect task runs.
 Generally speaking, users are not expected to interact with
 task runners outside of configuring and initializing them for a flow.
-<<<<<<< HEAD
-=======
 
 Example:
     >>> from prefect import flow, task
@@ -38,7 +36,6 @@
     hello marvin
     goodbye ford
     goodbye trillian
->>>>>>> dc3592bc
 """
 
 from contextlib import AsyncExitStack

{
  "template": "https://github.com/PrefectHQ/prefect-collection-template",
<<<<<<< HEAD
  "commit": "5fc733df6d1eaa5d560de4d81dd727245f2bb697",
=======
  "commit": "dabff0c99e3eb545d926ec6026bf8843e84eeb6a",
>>>>>>> 439035a6
  "checkout": null,
  "context": {
    "cookiecutter": {
      "full_name": "Prefect Technologies, Inc.",
      "email": "help@prefect.io",
      "github_organization": "PrefectHQ",
      "collection_name": "prefect-ray",
      "collection_slug": "prefect_ray",
      "collection_short_description": "Prefect integrations with the Ray execution framework, a flexible distributed computing framework for Python.",
      "_copy_without_render": [
        ".github/workflows/*.yml"
      ],
      "_template": "https://github.com/PrefectHQ/prefect-collection-template"
    }
  },
  "directory": null
}<|MERGE_RESOLUTION|>--- conflicted
+++ resolved
@@ -1,10 +1,6 @@
 {
   "template": "https://github.com/PrefectHQ/prefect-collection-template",
-<<<<<<< HEAD
-  "commit": "5fc733df6d1eaa5d560de4d81dd727245f2bb697",
-=======
   "commit": "dabff0c99e3eb545d926ec6026bf8843e84eeb6a",
->>>>>>> 439035a6
   "checkout": null,
   "context": {
     "cookiecutter": {
